use bytes::Bytes;
use chrono::Local;
use napi::bindgen_prelude::*;
use napi::bindgen_prelude::{Array, BigInt, Buffer, Undefined};
use napi::Env;
use napi::Error;
use napi::JsNumber;
use napi::JsUnknown;
use std::panic::catch_unwind;
use std::sync::{Arc, Mutex, TryLockError};
use tokio::runtime::Runtime;
use wasmer::Value;

use crate::application::contract::ContractService;
use crate::domain::runner::{CustomEnv, WasmerRunner};
use crate::domain::vm::log_time_diff;
use crate::interfaces::napi::contract::JsContractParameter;
use crate::interfaces::napi::js_contract_manager::ContractManager;
use crate::interfaces::napi::runtime_pool::RuntimePool;
use crate::interfaces::{
    AbortDataResponse, CallOtherContractExternalFunction, ConsoleLogExternalFunction,
<<<<<<< HEAD
    ContractCallTask, DeployFromAddressExternalFunction, FlushEventsExternalFunction,
    StorageLoadExternalFunction, StorageStoreExternalFunction,
=======
    ContractCallTask, DeployFromAddressExternalFunction, StorageLoadExternalFunction,
    StorageStoreExternalFunction,
>>>>>>> 3ba8dabc
};

pub struct JsContract {
    runner: Arc<Mutex<WasmerRunner>>,
    contract: Arc<Mutex<ContractService>>,
    runtime: Arc<Runtime>,
    runtime_pool: Arc<RuntimePool>,
}

impl JsContract {
    pub fn validate_bytecode(bytecode: Buffer, max_gas: BigInt) -> Result<bool> {
<<<<<<< HEAD
        catch_unwind(|| {
            let time = Local::now();
            let bytecode_vec = bytecode.to_vec();
            let max_gas = max_gas.get_u64().1;

            let is_valid = WasmerRunner::validate_bytecode(&bytecode_vec, max_gas)
                .map_err(|e| Error::from_reason(format!("{:?}", e)))?;
=======
        let time = Local::now();
        let bytecode_vec = bytecode.to_vec();
        let max_gas = max_gas.get_u64().1;

        WasmerRunner::validate_bytecode(&bytecode_vec, max_gas)
            .map_err(|e| Error::from_reason(format!("{:?}", e)))?;
>>>>>>> 3ba8dabc

        log_time_diff(&time, "JsContract::validate");

<<<<<<< HEAD
            Ok(is_valid)
        })
        .unwrap_or_else(|e| Err(Error::from_reason(format!("{:?}", e))))
=======
        Ok(true)
>>>>>>> 3ba8dabc
    }

    pub fn from(params: JsContractParameter, manager: &ContractManager, id: u64) -> Result<Self> {
        catch_unwind(|| unsafe {
            let time = Local::now();

            let storage_load_tsfn = manager.storage_load_tsfn.clone();
            let storage_store_tsfn = manager.storage_store_tsfn.clone();
            let call_other_contract_tsfn = manager.call_other_contract_tsfn.clone();
            let deploy_from_address_tsfn = manager.deploy_from_address_tsfn.clone();
            let console_log_tsfn = manager.console_log_tsfn.clone();
            let flush_events_tsfn = manager.flush_events_tsfn.clone();

            // Create ExternalFunction instances with contract_id
            let storage_load_external = StorageLoadExternalFunction::new(storage_load_tsfn, id);
            let storage_store_external = StorageStoreExternalFunction::new(storage_store_tsfn, id);
            let call_other_contract_external =
                CallOtherContractExternalFunction::new(call_other_contract_tsfn, id);
            let deploy_from_address_external =
                DeployFromAddressExternalFunction::new(deploy_from_address_tsfn, id);
            let console_log_external = ConsoleLogExternalFunction::new(console_log_tsfn, id);
            let flush_events_external = FlushEventsExternalFunction::new(flush_events_tsfn, id);

            // Obtain a Runtime from the pool
            let runtime = manager.runtime_pool.get_runtime().ok_or_else(|| {
                Error::from_reason("No available runtimes in the pool".to_string())
            })?;

            //let runtime = Arc::new(Runtime::new()?);
            let custom_env: CustomEnv = CustomEnv::new(
                params.network.into(),
                storage_load_external,
                storage_store_external,
                call_other_contract_external,
                deploy_from_address_external,
                console_log_external,
                flush_events_external,
                runtime.clone(),
            )
            .map_err(|e| Error::from_reason(format!("{:?}", e)))?;

            let runner: WasmerRunner;

            if let Some(bytecode) = params.bytecode {
                runner = WasmerRunner::from_bytecode(&bytecode, params.max_gas, custom_env)
                    .map_err(|e| Error::from_reason(format!("{:?}", e)))?;
            } else if let Some(serialized) = params.serialized {
                runner = WasmerRunner::from_serialized(serialized, params.max_gas, custom_env)
                    .map_err(|e| Error::from_reason(format!("{:?}", e)))?;
            } else {
                return Err(Error::from_reason("No bytecode or serialized data"));
            }

            let contract = JsContract::from_runner(
                runner,
                params.max_gas,
                runtime.clone(),
                manager.runtime_pool.clone(),
            )?; //, storage_load_tsfn, storage_store_tsfn, call_other_contract_tsfn, deploy_from_address_tsfn, console_log_tsfn
            log_time_diff(&time, "JsContract::from");

            Ok(contract)
        })
        .unwrap_or_else(|e| Err(Error::from_reason(format!("{:?}", e))))
    }

    fn from_runner(
        runner: WasmerRunner,
        max_gas: u64,
        runtime: Arc<Runtime>,
        runtime_pool: Arc<RuntimePool>,
    ) -> Result<Self> {
        let time = Local::now();

        let runner = Arc::new(Mutex::new(runner));
        let contract = ContractService::new(max_gas, runner.clone());

        log_time_diff(&time, "JsContract::from_runner");

        Ok(Self {
            runner,
            contract: Arc::new(Mutex::new(contract)),
            runtime,
            runtime_pool,
        })
    }

    pub fn serialize(&self) -> Result<Bytes> {
<<<<<<< HEAD
        catch_unwind(|| {
            let runner = self.runner.clone();
            let runner = runner
                .lock()
                .map_err(|e| Error::from_reason(format!("{:?}", e)))?;
            let serialized = runner
                .serialize()
                .map_err(|e| Error::from_reason(format!("{:?}", e)))?;

            Ok(serialized)
        })
        .unwrap_or_else(|e| Err(Error::from_reason(format!("{:?}", e))))
=======
        let runner = self.runner.clone();
        let runner = runner.try_lock().map_err(|e| match e {
            TryLockError::Poisoned(_) => Error::from_reason("Runner mutex is poisoned".to_string()),
            TryLockError::WouldBlock => Error::from_reason("Runner mutex is already locked".to_string()),
        })?;
        let serialized = runner.serialize().map_err(|e| Error::from_reason(format!("{:?}", e)))?;

        Ok(serialized)
>>>>>>> 3ba8dabc
    }

    pub fn call(
        &self,
        func_name: String,
        params: Vec<JsNumber>,
    ) -> Result<AsyncTask<ContractCallTask>> {
        let time = Local::now();
        let mut wasm_params = Vec::new();

        for param in params.iter() {
            let param_value = param.get_int32().map_err(|e| {
                Error::from_reason(format!(
                    "Failed to get param value: {:?}",
                    e
                ))
            })?;
            wasm_params.push(Value::I32(param_value));
        }

        let contract = self.contract.clone();
        let result = AsyncTask::new(ContractCallTask::new(
            contract,
            &func_name,
            &wasm_params,
            time,
        ));

<<<<<<< HEAD
            Ok(result)
        })
        .unwrap_or_else(|e| Err(Error::from_reason(format!("{:?}", e))))
=======
        Ok(result)
>>>>>>> 3ba8dabc
    }

    pub fn read_memory(&self, offset: BigInt, length: BigInt) -> Result<Buffer> {
        let offset = offset.get_u64().1;
        let length = length.get_u64().1;
        let contract = self.contract.clone();

        let result = {
            let contract = contract.try_lock().map_err(|e| match e {
                TryLockError::Poisoned(_) => Error::from_reason("Contract mutex is poisoned".to_string()),
                TryLockError::WouldBlock => Error::from_reason("Contract mutex is already locked".to_string()),
            })?;
            contract.read_memory(offset, length)
        };

        let resp = result.map_err(|e| Error::from_reason(format!("{:?}", e)))?;

<<<<<<< HEAD
            Ok(Buffer::from(resp))
        })
        .unwrap_or_else(|e| Err(Error::from_reason(format!("{:?}", e))))
=======
        Ok(Buffer::from(resp))
>>>>>>> 3ba8dabc
    }

    pub fn write_memory(&self, offset: BigInt, data: Buffer) -> Result<Undefined> {
        let data: Vec<u8> = data.into();
        let offset = offset.get_u64().1;
        let contract = self.contract.clone();

        let contract = contract.try_lock().map_err(|e| match e {
            TryLockError::Poisoned(_) => Error::from_reason("Contract mutex is poisoned".to_string()),
            TryLockError::WouldBlock => Error::from_reason("Contract mutex is already locked".to_string()),
        })?;
        contract.write_memory(offset, &data).map_err(|e| Error::from_reason(format!("{:?}", e)))?;

<<<<<<< HEAD
            Ok(())
        })
        .unwrap_or_else(|e| Err(Error::from_reason(format!("{:?}", e))))
    }

    pub fn get_used_gas(&self) -> Result<BigInt> {
        catch_unwind(|| {
            let contract = self.contract.clone();
            let gas = {
                let mut contract = contract.lock().unwrap();
                contract.get_used_gas()
            };

            Ok(BigInt::from(gas))
        })
        .unwrap_or_else(|e| Err(Error::from_reason(format!("{:?}", e))))
    }

    pub fn set_used_gas(&self, gas: BigInt) -> Result<()> {
        catch_unwind(|| {
            let gas = gas.get_u64().1;
            let contract = self.contract.clone();
            let mut contract = contract.lock().unwrap();
            contract.set_used_gas(gas);

            Ok(())
        })
        .unwrap_or_else(|e| Err(Error::from_reason(format!("{:?}", e))))
    }

    pub fn get_remaining_gas(&self) -> Result<BigInt> {
        catch_unwind(|| {
            let contract = self.contract.clone();
            let gas = {
                let mut contract = contract.lock().unwrap();
                contract.get_remaining_gas()
            };

            Ok(BigInt::from(gas))
        })
        .unwrap_or_else(|e| Err(Error::from_reason(format!("{:?}", e))))
    }

    pub fn set_remaining_gas(&self, gas: BigInt) -> Result<()> {
        catch_unwind(|| {
            let gas = gas.get_u64().1;
            let contract = self.contract.clone();
            {
                let mut contract = contract.lock().unwrap();
                contract.set_remaining_gas(gas);
            }

            Ok(())
        })
        .unwrap_or_else(|e| Err(Error::from_reason(format!("{:?}", e))))
    }

    pub fn use_gas(&self, gas: BigInt) -> Result<()> {
        catch_unwind(|| {
            let gas = gas.get_u64().1;
            let contract = self.contract.clone();
            {
                let mut contract = contract.lock().unwrap();
                contract.use_gas(gas);
            }

            Ok(())
        })
        .unwrap_or_else(|e| Err(Error::from_reason(format!("{:?}", e))))
    }

    pub fn write_buffer(&self, value: Buffer, id: i32, align: u32) -> Result<i64> {
        catch_unwind(|| {
            let value = value.to_vec();
            let contract = self.contract.clone();

            let result = {
                let mut contract = contract.lock().unwrap();
                contract.write_buffer(&value, id, align)?
            };

            Ok(result)
        })
        .unwrap_or_else(|e| Err(Error::from_reason(format!("{:?}", e))))
    }

    pub fn get_abort_data(&self) -> Result<AbortDataResponse> {
        catch_unwind(|| {
            let contract = self.contract.clone();
            let result: Option<AbortDataResponse> = {
                let contract = contract.lock().unwrap();
                contract.get_abort_data().map(|data| data.into())
            };

            result.ok_or(Error::from_reason("No abort data")).into()
        })
        .unwrap_or_else(|e| Err(Error::from_reason(format!("{:?}", e))))
=======
        Ok(())
    }

    pub fn get_used_gas(&self) -> Result<BigInt> {
        let contract = self.contract.clone();
        let gas = {
            let mut contract = contract.try_lock().map_err(|e| match e {
                TryLockError::Poisoned(_) => Error::from_reason("Contract mutex is poisoned".to_string()),
                TryLockError::WouldBlock => Error::from_reason("Contract mutex is already locked".to_string()),
            })?;
            contract.get_used_gas()
        };

        Ok(BigInt::from(gas))
    }

    pub fn set_used_gas(&self, gas: BigInt) -> Result<()> {
        let gas = gas.get_u64().1;
        let contract = self.contract.clone();
        let mut contract = contract.try_lock().map_err(|e| match e {
            TryLockError::Poisoned(_) => Error::from_reason("Contract mutex is poisoned".to_string()),
            TryLockError::WouldBlock => Error::from_reason("Contract mutex is already locked".to_string()),
        })?;
        contract.set_used_gas(gas);

        Ok(())
    }

    pub fn get_remaining_gas(&self) -> Result<BigInt> {
        let contract = self.contract.clone();
        let gas = {
            let mut contract = contract.try_lock().map_err(|e| match e {
                TryLockError::Poisoned(_) => Error::from_reason("Contract mutex is poisoned".to_string()),
                TryLockError::WouldBlock => Error::from_reason("Contract mutex is already locked".to_string()),
            })?;
            contract.get_remaining_gas()
        };

        Ok(BigInt::from(gas))
    }

    pub fn set_remaining_gas(&self, gas: BigInt) -> Result<()> {
        let gas = gas.get_u64().1;
        let contract = self.contract.clone();
        let mut contract = contract.try_lock().map_err(|e| match e {
            TryLockError::Poisoned(_) => Error::from_reason("Contract mutex is poisoned".to_string()),
            TryLockError::WouldBlock => Error::from_reason("Contract mutex is already locked".to_string()),
        })?;
        contract.set_remaining_gas(gas);

        Ok(())
    }

    pub fn use_gas(&self, gas: BigInt) -> Result<()> {
        let gas = gas.get_u64().1;
        let contract = self.contract.clone();
        let mut contract = contract.try_lock().map_err(|e| match e {
            TryLockError::Poisoned(_) => Error::from_reason("Contract mutex is poisoned".to_string()),
            TryLockError::WouldBlock => Error::from_reason("Contract mutex is already locked".to_string()),
        })?;
        contract.use_gas(gas);

        Ok(())
    }

    pub fn write_buffer(&self, value: Buffer, id: i32, align: u32) -> Result<i64> {
        let value = value.to_vec();
        let contract = self.contract.clone();

        let result = {
            let mut contract = contract.try_lock().map_err(|e| match e {
                TryLockError::Poisoned(_) => Error::from_reason("Contract mutex is poisoned".to_string()),
                TryLockError::WouldBlock => Error::from_reason("Contract mutex is already locked".to_string()),
            })?;
            contract.write_buffer(&value, id, align)?
        };

        Ok(result)
    }

    pub fn get_abort_data(&self) -> Result<AbortDataResponse> {
        let contract = self.contract.clone();
        let result: Option<AbortDataResponse> = {
            let contract = contract.try_lock().map_err(|e| match e {
                TryLockError::Poisoned(_) => Error::from_reason("Contract mutex is poisoned".to_string()),
                TryLockError::WouldBlock => Error::from_reason("Contract mutex is already locked".to_string()),
            })?;
            contract.get_abort_data().map(|data| data.into())
        };

        result.ok_or(Error::from_reason("No abort data"))
>>>>>>> 3ba8dabc
    }
}

impl Drop for JsContract {
    fn drop(&mut self) {
        // Return the runtime to the pool
        if let Err(e) = self.runtime_pool.return_runtime(self.runtime.clone()) {
            eprintln!("Failed to return runtime to pool: {:?}", e);
        }
    }
}

impl JsContract {
    fn value_to_js(env: &Env, value: &Value) -> Result<JsUnknown> {
        match value {
            Value::I32(v) => {
                let js_value = env.create_int32(*v)?;
                let unknown = js_value.into_unknown();

                Ok(unknown)
            }
            Value::I64(v) => {
                let js_value = env.create_int64(*v)?;
                let unknown = js_value.into_unknown();

                Ok(unknown)
            }

            Value::F32(v) => {
                let js_value = env.create_double(*v as f64)?;
                let unknown = js_value.into_unknown();

                Ok(unknown)
            }

            Value::F64(v) => {
                let js_value = env.create_double(*v)?;
                let unknown = js_value.into_unknown();

                Ok(unknown)
            }

            Value::V128(v) => {
                let js_value = env.create_bigint_from_u128(*v)?;
                let unknown = js_value.into_unknown()?;

                Ok(unknown)
            }

            _ => Err(Error::from_reason("Unsupported value type")),
        }
    }

    pub fn box_values_to_js_array(env: &Env, values: Box<[Value]>) -> Result<Array> {
        let vals: Vec<Value> = values.clone().into_vec();
        let mut js_array = env.create_array(vals.len() as u32)?;

        for value in values.iter() {
            let js_value = JsContract::value_to_js(env, value)?;
            let _ = js_array.insert(js_value);
        }

        Ok(js_array)
    }
}<|MERGE_RESOLUTION|>--- conflicted
+++ resolved
@@ -19,13 +19,8 @@
 use crate::interfaces::napi::runtime_pool::RuntimePool;
 use crate::interfaces::{
     AbortDataResponse, CallOtherContractExternalFunction, ConsoleLogExternalFunction,
-<<<<<<< HEAD
     ContractCallTask, DeployFromAddressExternalFunction, FlushEventsExternalFunction,
     StorageLoadExternalFunction, StorageStoreExternalFunction,
-=======
-    ContractCallTask, DeployFromAddressExternalFunction, StorageLoadExternalFunction,
-    StorageStoreExternalFunction,
->>>>>>> 3ba8dabc
 };
 
 pub struct JsContract {
@@ -37,32 +32,16 @@
 
 impl JsContract {
     pub fn validate_bytecode(bytecode: Buffer, max_gas: BigInt) -> Result<bool> {
-<<<<<<< HEAD
-        catch_unwind(|| {
-            let time = Local::now();
-            let bytecode_vec = bytecode.to_vec();
-            let max_gas = max_gas.get_u64().1;
-
-            let is_valid = WasmerRunner::validate_bytecode(&bytecode_vec, max_gas)
-                .map_err(|e| Error::from_reason(format!("{:?}", e)))?;
-=======
         let time = Local::now();
         let bytecode_vec = bytecode.to_vec();
         let max_gas = max_gas.get_u64().1;
 
         WasmerRunner::validate_bytecode(&bytecode_vec, max_gas)
             .map_err(|e| Error::from_reason(format!("{:?}", e)))?;
->>>>>>> 3ba8dabc
 
         log_time_diff(&time, "JsContract::validate");
 
-<<<<<<< HEAD
-            Ok(is_valid)
-        })
-        .unwrap_or_else(|e| Err(Error::from_reason(format!("{:?}", e))))
-=======
         Ok(true)
->>>>>>> 3ba8dabc
     }
 
     pub fn from(params: JsContractParameter, manager: &ContractManager, id: u64) -> Result<Self> {
@@ -151,29 +130,15 @@
     }
 
     pub fn serialize(&self) -> Result<Bytes> {
-<<<<<<< HEAD
-        catch_unwind(|| {
-            let runner = self.runner.clone();
-            let runner = runner
-                .lock()
-                .map_err(|e| Error::from_reason(format!("{:?}", e)))?;
-            let serialized = runner
-                .serialize()
-                .map_err(|e| Error::from_reason(format!("{:?}", e)))?;
-
-            Ok(serialized)
-        })
-        .unwrap_or_else(|e| Err(Error::from_reason(format!("{:?}", e))))
-=======
         let runner = self.runner.clone();
-        let runner = runner.try_lock().map_err(|e| match e {
-            TryLockError::Poisoned(_) => Error::from_reason("Runner mutex is poisoned".to_string()),
-            TryLockError::WouldBlock => Error::from_reason("Runner mutex is already locked".to_string()),
-        })?;
-        let serialized = runner.serialize().map_err(|e| Error::from_reason(format!("{:?}", e)))?;
+        let runner = runner
+            .lock()
+            .map_err(|e| Error::from_reason(format!("{:?}", e)))?;
+        let serialized = runner
+            .serialize()
+            .map_err(|e| Error::from_reason(format!("{:?}", e)))?;
 
         Ok(serialized)
->>>>>>> 3ba8dabc
     }
 
     pub fn call(
@@ -185,12 +150,9 @@
         let mut wasm_params = Vec::new();
 
         for param in params.iter() {
-            let param_value = param.get_int32().map_err(|e| {
-                Error::from_reason(format!(
-                    "Failed to get param value: {:?}",
-                    e
-                ))
-            })?;
+            let param_value = param
+                .get_int32()
+                .map_err(|e| Error::from_reason(format!("Failed to get param value: {:?}", e)))?;
             wasm_params.push(Value::I32(param_value));
         }
 
@@ -201,14 +163,7 @@
             &wasm_params,
             time,
         ));
-
-<<<<<<< HEAD
-            Ok(result)
-        })
-        .unwrap_or_else(|e| Err(Error::from_reason(format!("{:?}", e))))
-=======
         Ok(result)
->>>>>>> 3ba8dabc
     }
 
     pub fn read_memory(&self, offset: BigInt, length: BigInt) -> Result<Buffer> {
@@ -218,21 +173,19 @@
 
         let result = {
             let contract = contract.try_lock().map_err(|e| match e {
-                TryLockError::Poisoned(_) => Error::from_reason("Contract mutex is poisoned".to_string()),
-                TryLockError::WouldBlock => Error::from_reason("Contract mutex is already locked".to_string()),
+                TryLockError::Poisoned(_) => {
+                    Error::from_reason("Contract mutex is poisoned".to_string())
+                }
+                TryLockError::WouldBlock => {
+                    Error::from_reason("Contract mutex is already locked".to_string())
+                }
             })?;
             contract.read_memory(offset, length)
         };
 
         let resp = result.map_err(|e| Error::from_reason(format!("{:?}", e)))?;
 
-<<<<<<< HEAD
-            Ok(Buffer::from(resp))
-        })
-        .unwrap_or_else(|e| Err(Error::from_reason(format!("{:?}", e))))
-=======
         Ok(Buffer::from(resp))
->>>>>>> 3ba8dabc
     }
 
     pub fn write_memory(&self, offset: BigInt, data: Buffer) -> Result<Undefined> {
@@ -241,110 +194,17 @@
         let contract = self.contract.clone();
 
         let contract = contract.try_lock().map_err(|e| match e {
-            TryLockError::Poisoned(_) => Error::from_reason("Contract mutex is poisoned".to_string()),
-            TryLockError::WouldBlock => Error::from_reason("Contract mutex is already locked".to_string()),
+            TryLockError::Poisoned(_) => {
+                Error::from_reason("Contract mutex is poisoned".to_string())
+            }
+            TryLockError::WouldBlock => {
+                Error::from_reason("Contract mutex is already locked".to_string())
+            }
         })?;
-        contract.write_memory(offset, &data).map_err(|e| Error::from_reason(format!("{:?}", e)))?;
-
-<<<<<<< HEAD
-            Ok(())
-        })
-        .unwrap_or_else(|e| Err(Error::from_reason(format!("{:?}", e))))
-    }
-
-    pub fn get_used_gas(&self) -> Result<BigInt> {
-        catch_unwind(|| {
-            let contract = self.contract.clone();
-            let gas = {
-                let mut contract = contract.lock().unwrap();
-                contract.get_used_gas()
-            };
-
-            Ok(BigInt::from(gas))
-        })
-        .unwrap_or_else(|e| Err(Error::from_reason(format!("{:?}", e))))
-    }
-
-    pub fn set_used_gas(&self, gas: BigInt) -> Result<()> {
-        catch_unwind(|| {
-            let gas = gas.get_u64().1;
-            let contract = self.contract.clone();
-            let mut contract = contract.lock().unwrap();
-            contract.set_used_gas(gas);
-
-            Ok(())
-        })
-        .unwrap_or_else(|e| Err(Error::from_reason(format!("{:?}", e))))
-    }
-
-    pub fn get_remaining_gas(&self) -> Result<BigInt> {
-        catch_unwind(|| {
-            let contract = self.contract.clone();
-            let gas = {
-                let mut contract = contract.lock().unwrap();
-                contract.get_remaining_gas()
-            };
-
-            Ok(BigInt::from(gas))
-        })
-        .unwrap_or_else(|e| Err(Error::from_reason(format!("{:?}", e))))
-    }
-
-    pub fn set_remaining_gas(&self, gas: BigInt) -> Result<()> {
-        catch_unwind(|| {
-            let gas = gas.get_u64().1;
-            let contract = self.contract.clone();
-            {
-                let mut contract = contract.lock().unwrap();
-                contract.set_remaining_gas(gas);
-            }
-
-            Ok(())
-        })
-        .unwrap_or_else(|e| Err(Error::from_reason(format!("{:?}", e))))
-    }
-
-    pub fn use_gas(&self, gas: BigInt) -> Result<()> {
-        catch_unwind(|| {
-            let gas = gas.get_u64().1;
-            let contract = self.contract.clone();
-            {
-                let mut contract = contract.lock().unwrap();
-                contract.use_gas(gas);
-            }
-
-            Ok(())
-        })
-        .unwrap_or_else(|e| Err(Error::from_reason(format!("{:?}", e))))
-    }
-
-    pub fn write_buffer(&self, value: Buffer, id: i32, align: u32) -> Result<i64> {
-        catch_unwind(|| {
-            let value = value.to_vec();
-            let contract = self.contract.clone();
-
-            let result = {
-                let mut contract = contract.lock().unwrap();
-                contract.write_buffer(&value, id, align)?
-            };
-
-            Ok(result)
-        })
-        .unwrap_or_else(|e| Err(Error::from_reason(format!("{:?}", e))))
-    }
-
-    pub fn get_abort_data(&self) -> Result<AbortDataResponse> {
-        catch_unwind(|| {
-            let contract = self.contract.clone();
-            let result: Option<AbortDataResponse> = {
-                let contract = contract.lock().unwrap();
-                contract.get_abort_data().map(|data| data.into())
-            };
-
-            result.ok_or(Error::from_reason("No abort data")).into()
-        })
-        .unwrap_or_else(|e| Err(Error::from_reason(format!("{:?}", e))))
-=======
+        contract
+            .write_memory(offset, &data)
+            .map_err(|e| Error::from_reason(format!("{:?}", e)))?;
+
         Ok(())
     }
 
@@ -352,8 +212,12 @@
         let contract = self.contract.clone();
         let gas = {
             let mut contract = contract.try_lock().map_err(|e| match e {
-                TryLockError::Poisoned(_) => Error::from_reason("Contract mutex is poisoned".to_string()),
-                TryLockError::WouldBlock => Error::from_reason("Contract mutex is already locked".to_string()),
+                TryLockError::Poisoned(_) => {
+                    Error::from_reason("Contract mutex is poisoned".to_string())
+                }
+                TryLockError::WouldBlock => {
+                    Error::from_reason("Contract mutex is already locked".to_string())
+                }
             })?;
             contract.get_used_gas()
         };
@@ -365,8 +229,12 @@
         let gas = gas.get_u64().1;
         let contract = self.contract.clone();
         let mut contract = contract.try_lock().map_err(|e| match e {
-            TryLockError::Poisoned(_) => Error::from_reason("Contract mutex is poisoned".to_string()),
-            TryLockError::WouldBlock => Error::from_reason("Contract mutex is already locked".to_string()),
+            TryLockError::Poisoned(_) => {
+                Error::from_reason("Contract mutex is poisoned".to_string())
+            }
+            TryLockError::WouldBlock => {
+                Error::from_reason("Contract mutex is already locked".to_string())
+            }
         })?;
         contract.set_used_gas(gas);
 
@@ -377,8 +245,12 @@
         let contract = self.contract.clone();
         let gas = {
             let mut contract = contract.try_lock().map_err(|e| match e {
-                TryLockError::Poisoned(_) => Error::from_reason("Contract mutex is poisoned".to_string()),
-                TryLockError::WouldBlock => Error::from_reason("Contract mutex is already locked".to_string()),
+                TryLockError::Poisoned(_) => {
+                    Error::from_reason("Contract mutex is poisoned".to_string())
+                }
+                TryLockError::WouldBlock => {
+                    Error::from_reason("Contract mutex is already locked".to_string())
+                }
             })?;
             contract.get_remaining_gas()
         };
@@ -390,8 +262,12 @@
         let gas = gas.get_u64().1;
         let contract = self.contract.clone();
         let mut contract = contract.try_lock().map_err(|e| match e {
-            TryLockError::Poisoned(_) => Error::from_reason("Contract mutex is poisoned".to_string()),
-            TryLockError::WouldBlock => Error::from_reason("Contract mutex is already locked".to_string()),
+            TryLockError::Poisoned(_) => {
+                Error::from_reason("Contract mutex is poisoned".to_string())
+            }
+            TryLockError::WouldBlock => {
+                Error::from_reason("Contract mutex is already locked".to_string())
+            }
         })?;
         contract.set_remaining_gas(gas);
 
@@ -402,8 +278,12 @@
         let gas = gas.get_u64().1;
         let contract = self.contract.clone();
         let mut contract = contract.try_lock().map_err(|e| match e {
-            TryLockError::Poisoned(_) => Error::from_reason("Contract mutex is poisoned".to_string()),
-            TryLockError::WouldBlock => Error::from_reason("Contract mutex is already locked".to_string()),
+            TryLockError::Poisoned(_) => {
+                Error::from_reason("Contract mutex is poisoned".to_string())
+            }
+            TryLockError::WouldBlock => {
+                Error::from_reason("Contract mutex is already locked".to_string())
+            }
         })?;
         contract.use_gas(gas);
 
@@ -416,8 +296,12 @@
 
         let result = {
             let mut contract = contract.try_lock().map_err(|e| match e {
-                TryLockError::Poisoned(_) => Error::from_reason("Contract mutex is poisoned".to_string()),
-                TryLockError::WouldBlock => Error::from_reason("Contract mutex is already locked".to_string()),
+                TryLockError::Poisoned(_) => {
+                    Error::from_reason("Contract mutex is poisoned".to_string())
+                }
+                TryLockError::WouldBlock => {
+                    Error::from_reason("Contract mutex is already locked".to_string())
+                }
             })?;
             contract.write_buffer(&value, id, align)?
         };
@@ -429,14 +313,17 @@
         let contract = self.contract.clone();
         let result: Option<AbortDataResponse> = {
             let contract = contract.try_lock().map_err(|e| match e {
-                TryLockError::Poisoned(_) => Error::from_reason("Contract mutex is poisoned".to_string()),
-                TryLockError::WouldBlock => Error::from_reason("Contract mutex is already locked".to_string()),
+                TryLockError::Poisoned(_) => {
+                    Error::from_reason("Contract mutex is poisoned".to_string())
+                }
+                TryLockError::WouldBlock => {
+                    Error::from_reason("Contract mutex is already locked".to_string())
+                }
             })?;
             contract.get_abort_data().map(|data| data.into())
         };
 
         result.ok_or(Error::from_reason("No abort data"))
->>>>>>> 3ba8dabc
     }
 }
 
